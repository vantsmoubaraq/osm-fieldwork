--- conflicted
+++ resolved
@@ -82,11 +82,7 @@
         if "/" in xlsfile:
             file = open(xlsfile, "rb")
         else:
-<<<<<<< HEAD
-            file = open(f"{rootdir}/{xlsfile}", "rb")
-=======
             file = open(f"{rootdir}/xlsforms/{xlsfile}", 'rb')
->>>>>>> 68c6f0a2
         self.xls = BytesIO(file.read())
 
     def getFeatures(
@@ -133,7 +129,7 @@
         """
         log.debug("Cleaning features")
         cleaned = FilterData()
-        cleaned.parse(self.xls, self.db.qc.config)
+        cleaned.parse(self.xls)
         new = cleaned.cleanData(collection)
         # jsonfile = open(filespec, "w")
         # dump(new, jsonfile)
