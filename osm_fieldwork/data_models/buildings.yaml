select:
<<<<<<< HEAD
  - osm_id: id
  - version
=======
  - tags
>>>>>>> 68c6f0a2
from:
  - nodes
  - ways_poly
where:
  tags:
    - join_or:
        - { building: not null, amenity: not null, tourism: not null }
keep:
<<<<<<< HEAD
  - building
  - building:levels
  - building:material
  - roof:material
  - roof:shape
  - roof:levels
  - cusine
  - amenity
  - convenience
  - diesel
  - version
=======
    - building
    - building:levels
    - building:material
    - roof:material
    - roof:shape
    - roof:levels
    - cusine
    - amenity
    - convenience
    - diesel
    - version
    - name
    - name:en
>>>>>>> 68c6f0a2
<|MERGE_RESOLUTION|>--- conflicted
+++ resolved
@@ -1,10 +1,6 @@
 select:
-<<<<<<< HEAD
   - osm_id: id
   - version
-=======
-  - tags
->>>>>>> 68c6f0a2
 from:
   - nodes
   - ways_poly
@@ -13,19 +9,6 @@
     - join_or:
         - { building: not null, amenity: not null, tourism: not null }
 keep:
-<<<<<<< HEAD
-  - building
-  - building:levels
-  - building:material
-  - roof:material
-  - roof:shape
-  - roof:levels
-  - cusine
-  - amenity
-  - convenience
-  - diesel
-  - version
-=======
     - building
     - building:levels
     - building:material
@@ -38,5 +21,4 @@
     - diesel
     - version
     - name
-    - name:en
->>>>>>> 68c6f0a2
+    - name:en