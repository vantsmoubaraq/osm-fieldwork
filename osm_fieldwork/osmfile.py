#!/usr/bin/python3
#
# Copyright (C) 2020, 2021, 2022, 2023 Humanitarian OpenstreetMap Team
#
# This program is free software; you can redistribute it and/or modify
# it under the terms of the GNU General Public License as published by
# the Free Software Foundation; either version 3 of the License, or
# (at your option) any later version.
#
# This program is distributed in the hope that it will be useful,
# but WITHOUT ANY WARRANTY; without even the implied warranty of
# MERCHANTABILITY or FITNESS FOR A PARTICULAR PURPOSE.  See the
# GNU General Public License for more details.
# You should have received a copy of the GNU General Public License
# along with this program; if not, write to the Free Software
# Foundation, Inc., 51 Franklin St, Fifth Floor, Boston, MA  02110-1301  USA
#

import argparse
import logging
import os
from datetime import datetime
from sys import argv

import xmltodict

from osm_fieldwork.convert import Convert, escape

# Intantiate logger
log = logging.getLogger(__name__)


class OsmFile(object):
    """OSM File output."""

    def __init__(
        self,
        filespec: str = None,
        options: dict = None,
        outdir: str = "/tmp/",
    ):
        """This class reads and writes the OSM XML formated files.

        Args:
            filespec (str): The input or output file
            options (dict): Command line options
            outdir (str): The output directory for the file

        Returns:
            (OsmFile): An instance of this object
        """
        if options is None:
            options = dict()
        self.options = options
        # Read the config file to get our OSM credentials, if we have any
        # self.config = config.config(self.options)
        self.version = 3
        self.visible = "true"
        self.osmid = -1
        # Open the OSM output file
        self.file = None
        if filespec is not None:
            self.file = open(filespec, "w")
            # self.file = open(filespec + ".osm", 'w')
            logging.info("Opened output file: " + filespec)
        self.header()
        # logging.error("Couldn't open %s for writing!" % filespec)

        # This is the file that contains all the filtering data
        # self.ctable = convfile(self.options.get('convfile'))
        # self.options['convfile'] = None
        # These are for importing the CO addresses
        self.full = None
        self.addr = None
        # decrement the ID
        self.start = -1
        # path = xlsforms_path.replace("xlsforms", "")
        self.convert = Convert()
        self.data = dict()

    def __del__(self):
        """Close the OSM XML file automatically."""
        log.debug("Closing output file")
        self.footer()

    def isclosed(self):
        """Is the OSM XML file open or closed ?

        Returns:
            (bool): The OSM XML file status
        """
        return self.file.closed

    def header(self):
        """Write the header of the OSM XML file."""
        if self.file is not None:
            self.file.write("<?xml version='1.0' encoding='UTF-8'?>\n")
            # self.file.write('<osm version="0.6" generator="osm-fieldowrk 0.3" timestamp="2017-03-13T21:43:02Z">\n')
            self.file.write('<osm version="0.6" generator="osm-fieldwork 0.3">\n')
            self.file.flush()

    def footer(self):
        """Write the footer of the OSM XML file."""
        # logging.debug("FIXME: %r" % self.file)
        if self.file is not None:
            self.file.write("</osm>\n")
            self.file.flush()
            if self.file is False:
                self.file.close()

    def write(
        self,
        data=None,
    ):
        """Write the data to the OSM XML file."""
        if type(data) == list:
            if data is not None:
                for line in data:
                    self.file.write("%s\n" % line)
        else:
            self.file.write("%s\n" % data)

    def createWay(
        self,
        way: dict,
        modified: bool = False,
    ):
        """This creates a string that is the OSM representation of a node.

        Args:
            way (dict): The input way data structure
            modified (bool): Is this a modified feature ?

        Returns:
            (str): The OSM XML entry
        """
        attrs = dict()
        osm = ""

        # Add default attributes
        if modified:
            attrs["action"] = "modify"
        if "osm_way_id" in way["attrs"]:
            attrs["id"] = int(way["attrs"]["osm_way_id"])
        elif "osm_id" in way["attrs"]:
            attrs["id"] = int(way["attrs"]["osm_id"])
        elif "id" in way["attrs"]:
            attrs["id"] = int(way["attrs"]["id"])
        else:
            attrs["id"] = self.start
            self.start -= 1
        if "version" not in way["attrs"]:
            attrs["version"] = 1
        else:
            attrs["version"] = way["attrs"]["version"] + 1
        attrs["timestamp"] = datetime.now().strftime("%Y-%m-%dT%TZ")
        # If the resulting file is publicly accessible without authentication, The GDPR applies
        # and the identifying fields should not be included
        if "uid" in way["attrs"]:
            attrs["uid"] = way["attrs"]["uid"]
        if "user" in way["attrs"]:
            attrs["user"] = way["attrs"]["user"]

        # Make all the nodes first. The data in the track has 4 fields. The first two
        # are the lat/lon, then the altitude, and finally the GPS accuracy.
        # newrefs = list()
        node = dict()
        node["attrs"] = dict()
        # The geometry is an EWKT string, so there is no need to get fancy with
        # geometries, just manipulate the string, as OSM XML it's only strings
        # anyway.
        # geom = way['geom'][19:][:-2]
        # print(geom)
        # points = geom.split(",")
        # print(points)

        # epdb.st()
        # loop = 0
        # while loop < len(way['refs']):
        #     #print(f"{points[loop]} {way['refs'][loop]}")
        #     node['timestamp'] = attrs['timestamp']
        #     if 'user' in attrs and attrs['user'] is not None:
        #         node['attrs']['user'] = attrs['user']
        #     if 'uid' in attrs and attrs['uid'] is not None:
        #         node['attrs']['uid'] = attrs['uid']
        #     node['version'] = 0
        #     lat,lon = points[loop].split(' ')
        #     node['attrs']['lat'] = lat
        #     node['attrs']['lon'] = lon
        #     node['attrs']['id'] = way['refs'][loop]
        #     osm += self.createNode(node) + '\n'
        #     loop += 1

        # Processs atrributes
        line = ""
        for ref, value in attrs.items():
            line += "%s=%r " % (ref, str(value))
        osm += "  <way " + line + ">"

        if 'refs' in way:
            for ref in way["refs"]:
                osm += '\n    <nd ref="%s"/>' % ref

<<<<<<< HEAD
=======
        import epdb

        epdb.st()
>>>>>>> 97572a1f
        if "tags" in way:
            for key, value in way["tags"].items():
                if value is None:
                    continue
                if key == "track":
                    continue
                if key not in attrs:
                    newkey = escape(key)
                    newval = escape(str(value))
                    osm += f"\n    <tag k='{newkey}' v='{newval}'/>"
            if modified and key != "note":
                osm += '\n    <tag k="note" v="Do not upload this without validation!"/>'
            osm += "\n"

        osm += "  </way>\n"

        return osm

    def featureToNode(
        self,
        feature: dict,
    ):
        """Convert a GeoJson feature into the data structures used here.

        Args:
            feature (dict): The GeoJson feature to convert

        Returns:
            (dict): The data structure used by this file
        """
        osm = dict()
        ignore = ("label", "title")
        tags = dict()
        attrs = dict()
        for tag, value in feature["properties"].items():
            if tag == "id":
                attrs["osm_id"] = value
            elif tag not in ignore:
                tags[tag] = value
        coords = feature["geometry"]["coordinates"]
        attrs["lat"] = coords[1]
        attrs["lon"] = coords[0]
        osm["attrs"] = attrs
        osm["tags"] = tags
        return osm

    def createNode(
        self,
        node: dict,
        modified: bool = False,
    ):
        """This creates a string that is the OSM representation of a node.

        Args:
            node (dict): The input node data structure
            modified (bool): Is this a modified feature ?

        Returns:
            (str): The OSM XML entry
        """
        attrs = dict()
        # Add default attributes
        if modified:
            attrs["action"] = "modify"

        if "id" in node["attrs"]:
            attrs["id"] = int(node["attrs"]["id"])
        else:
            attrs["id"] = self.start
            self.start -= 1
        if "version" not in node["attrs"]:
            attrs["version"] = "1"
        else:
            attrs["version"] = int(node["attrs"]["version"]) + 1
        attrs["lat"] = node["attrs"]["lat"]
        attrs["lon"] = node["attrs"]["lon"]
        attrs["timestamp"] = datetime.now().strftime("%Y-%m-%dT%TZ")
        # If the resulting file is publicly accessible without authentication, THE GDPR applies
        # and the identifying fields should not be included
        if "uid" in node["attrs"]:
            attrs["uid"] = node["attrs"]["uid"]
        if "user" in node["attrs"]:
            attrs["user"] = node["attrs"]["user"]

        # Processs atrributes
        line = ""
        osm = ""
        for ref, value in attrs.items():
            line += "%s=%r " % (ref, str(value))
        osm += "  <node " + line

        if "tags" in node:
            osm += ">"
            for key, value in node["tags"].items():
                if not value:
                    continue
                if key not in attrs:
                    newkey = escape(key)
                    newval = escape(str(value))
                    osm += f"\n    <tag k='{newkey}' v='{newval}'/>"
            if modified and key != "note":
                osm += '\n    <tag k="note" v="Do not upload this without validation!"/>'
            osm += "\n  </node>\n"
        else:
            osm += "/>"

        return osm

    def createTag(
        self,
        field: str,
        value: str,
    ):
        """Create a data structure for an OSM feature tag.

        Args:
            field (str): The tag name
            value (str): The value for the tag

        Returns:
            (dict): The newly created tag pair
        """
        newval = str(value)
        newval = newval.replace("&", "and")
        newval = newval.replace('"', "")
        tag = dict()
        # logging.debug("OSM:makeTag(field=%r, value=%r)" % (field, newval))

        newtag = field
        change = newval.split("=")
        if len(change) > 1:
            newtag = change[0]
            newval = change[1]

        tag[newtag] = newval
        return tag

    def loadFile(
        self,
        osmfile: str,
    ):
        """Read a OSM XML file generated by osm_fieldwork.

        Args:
            osmfile (str): The OSM XML file to load

        Returns:
            (list): The entries in the OSM XML file
        """
        size = os.path.getsize(osmfile)
        with open(osmfile, "r") as file:
            xml = file.read(size)  # Instances are small, read the whole file
            doc = xmltodict.parse(xml)
            if "osm" not in doc:
                logging.warning("No data in this instance")
                return False
            field = doc["osm"]

            if "node" not in field:
                logging.warning("No nodes in this instance")
                return False

        if type(field["node"]) == dict:
            attrs = dict()
            tags = dict()
            for k, v in field["node"].items():
                if k[0] == "@":
                    attrs[k[1:]] = v
                else:
                    if type(field["node"]["tag"]) == dict:
                        tags[field["node"]["tag"]["@k"]] = field["node"]["tag"]["@v"].strip()
                    else:
                        for pair in field["node"]["tag"]:
                            tags[pair["@k"]] = pair["@v"]

            node = {"attrs": attrs, "tags": tags}
            self.data[node["attrs"]["id"]] = node
        else:
            for node in field["node"]:
                attrs = {
                    "id": int(node["@id"]),
                    "lat": node["@lat"][:10],
                    "lon": node["@lon"][:10],
                }
                if "@timestamp" in node:
                    attrs["timestamp"] = node["@timestamp"]

                tags = dict()
                if "tag" in node:
                    for tag in node["tag"]:
                        if type(tag) == dict:
                            tags[tag["@k"]] = tag["@v"].strip()
                            # continue
                        else:
                            tags[node["tag"]["@k"]] = node["tag"]["@v"].strip()
                            # continue
                    node = {"attrs": attrs, "tags": tags}
                    self.data[node["attrs"]["id"]] = node
        return self.data

    def dump(self):
        """Dump internal data structures, for debugging purposes only."""
        for _id, item in self.data.items():
            for k, v in item["attrs"].items():
                print(f"{k} = {v}")
            for k, v in item["tags"].items():
                print(f"\t{k} = {v}")

    def getFeature(
        self,
        id: int,
    ):
        """Get the data for a feature from the loaded OSM data file.

        Args:
            id (int): The ID to retrieve the feasture of

        Returns:
            (dict): The feature for this ID or None
        """
        return self.data[id]

    def getFields(self):
        """Extract all the tags used in this file."""
        fields = list()
        for _id, item in self.data.items():
            keys = list(item["tags"].keys())
            for key in keys:
                if key not in fields:
                    fields.append(key)
        # print(fields)


if __name__ == "__main__":
    """This is just a hook so this file can be run standlone during development."""
    # Command Line options
    parser = argparse.ArgumentParser(description="This program conflates ODK data with existing features from OSM.")
    parser.add_argument("-v", "--verbose", action="store_true", help="verbose output")
    parser.add_argument("-o", "--osmfile", required=True, help="OSM XML file created by Osm-Fieldwork")
    args = parser.parse_args()

    # This program needs options to actually do anything
    if len(argv) == 1:
        parser.print_help()
        quit()

    # if verbose, dump to the terminal.
    if args.verbose is not None:
        log.setLevel(logging.DEBUG)
        ch = logging.StreamHandler(sys.stdout)
        ch.setLevel(logging.DEBUG)
        formatter = logging.Formatter("%(threadName)10s - %(name)s - %(levelname)s - %(message)s")
        ch.setFormatter(formatter)
        log.addHandler(ch)

    osm = OsmFile()
    osm.loadFile(args.osmfile)
    osm.dump()<|MERGE_RESOLUTION|>--- conflicted
+++ resolved
@@ -200,13 +200,6 @@
         if 'refs' in way:
             for ref in way["refs"]:
                 osm += '\n    <nd ref="%s"/>' % ref
-
-<<<<<<< HEAD
-=======
-        import epdb
-
-        epdb.st()
->>>>>>> 97572a1f
         if "tags" in way:
             for key, value in way["tags"].items():
                 if value is None:
